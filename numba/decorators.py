# -*- coding: utf-8 -*-
from __future__ import print_function, division, absolute_import

from numba.exttypes.entrypoints import  (jit_extension_class,
                                         autojit_extension_class,
                                         autojit_class_wrapper)

__all__ = ['autojit', 'jit', 'export', 'exportmany']

import types
import logging
import inspect

from numba import *
from numba import typesystem, numbawrapper
from numba import  functions
from numba.utils import  process_signature
from numba.codegen import llvmwrapper
from numba import environment
import llvm.core as _lc
from numba.wrapping import compiler

logger = logging.getLogger(__name__)

environment.NumbaEnvironment.get_environment().link_cbuilder_utilities()

if PY3:
    CLASS_TYPES = type
else:
    CLASS_TYPES = (type, types.ClassType)

#------------------------------------------------------------------------
# PyCC decorators
#------------------------------------------------------------------------

def _internal_export(env, function_signature, backend='ast', **kws):
    def _iexport(func):
        if backend == 'bytecode':
            raise NotImplementedError(
               'Bytecode translation has been removed for exported functions.')
        else:
            name = function_signature.name
            llvm_module = _lc.Module.new('export_%s' % name)
            if not hasattr(func, 'live_objects'):
                func.live_objects = []
            func._is_numba_func = True
            func_ast = functions._get_ast(func)
            # FIXME: Hacked "mangled_name" into the translation
            # environment.  Should do something else.  See comment in
            # codegen.translate.LLVMCodeGenerator.__init__().
            with environment.TranslationContext(
                    env, func, func_ast, function_signature,
                    name=name, llvm_module=llvm_module,
                    mangled_name=name,
                    link=False, wrap=False,
                    is_pycc=True) as func_env:
                pipeline = env.get_pipeline()
                func_ast.pipeline = pipeline
                pipeline(func_ast, env)
                exports_env = env.exports
                exports_env.function_signature_map[name] = function_signature
                exports_env.function_module_map[name] = llvm_module
                if not exports_env.wrap_exports:
                    exports_env.function_wrapper_map[name] = None
                else:
                    wrapper_tup = llvmwrapper.build_wrapper_module(env)
                    exports_env.function_wrapper_map[name] = wrapper_tup
        return func
    return _iexport

def export(signature, env_name=None, env=None, **kws):
    """
    Construct a decorator that takes a function and exports one

    A signature is a string with

    name ret_type(arg_type, argtype, ...)
    """
    if env is None:
        env = environment.NumbaEnvironment.get_environment(env_name)
    return _internal_export(env, process_signature(signature), **kws)

def exportmany(signatures, env_name=None, env=None, **kws):
    """
    A Decorator that exports many signatures for a single function
    """
    if env is None:
        env = environment.NumbaEnvironment.get_environment(env_name)
    def _export(func):
        for signature in signatures:
            tocall = _internal_export(env, process_signature(signature), **kws)
            tocall(func)
        return func
    return _export

#------------------------------------------------------------------------
# Compilation Entry Points
#------------------------------------------------------------------------

# TODO: Redo this entire module

def compile_function(env, func, argtypes, restype=None, **kwds):
    """
    Compile a python function given the argument types. Compile only
    if not compiled already, and only if it is registered to the function
    cache.

    Returns a triplet of (signature, llvm_func, python_callable)
    `python_callable` is the wrapper function (NumbaFunction).
    """
    function_cache = env.specializations

    # For NumbaFunction, we get the original python function.
    func = getattr(func, 'py_func', func)

    # get the compile flags
    flags = None # stub

    # Search in cache
    result = function_cache.get_function(func, argtypes, flags)
    if result is not None:
        sig, lfunc, pycall = result
        return sig, lfunc, pycall

    # Compile the function
    from numba import pipeline

    compile_only = getattr(func, '_numba_compile_only', False)
    kwds['compile_only'] = kwds.get('compile_only', compile_only)

    assert kwds.get('llvm_module') is None, kwds.get('llvm_module')

    func_env = pipeline.compile2(env, func, restype, argtypes, **kwds)

    function_cache.register_specialization(func_env)
    return (func_env.func_signature,
            func_env.lfunc,
            func_env.numba_wrapper_func,
            func_env.translator)


def _autojit(template_signature, target, nopython, env_name=None, env=None,
             **flags):
    if env is None:
        env = environment.NumbaEnvironment.get_environment(env_name)

    def _autojit_decorator(f):
        """
        Defines a numba function, that, when called, specializes on the input
        types. Uses the AST translator backend. For the bytecode translator,
        use @autojit.
        """

        if isinstance(f, CLASS_TYPES):
            compiler_cls = compiler.ClassCompiler
            wrapper = autojit_class_wrapper
        else:
            compiler_cls = compiler.FunctionCompiler
            wrapper = autojit_wrappers[(target, 'ast')]

        env.specializations.register(f)
        cache = env.specializations.get_autojit_cache(f)

        flags['target'] = target
        compilerimpl = compiler_cls(env, f, nopython, flags, template_signature)
        numba_func = wrapper(f, compilerimpl, cache)

        return numba_func

    return _autojit_decorator

def autojit(template_signature=None, backend='ast', target='cpu',
            nopython=False, locals=None, **kwargs):
    """
    Creates a function that dispatches to type-specialized LLVM
    functions based on the input argument types.  If no specialized
    function exists for a set of input argument types, the dispatcher
    creates and caches a new specialized function at call time.
    """
    if template_signature and not isinstance(template_signature, typesystem.Type):
        if callable(template_signature):
            func = template_signature
            return autojit(backend='ast', target=target,
                           nopython=nopython, locals=locals, **kwargs)(func)
        else:
            raise Exception("The autojit decorator should be called: "
                            "@autojit()")

    if backend == 'bytecode':
        return _not_implemented
    else:
        return _autojit(template_signature, target, nopython,
                        locals=locals, **kwargs)

def _jit(restype=None, argtypes=None, nopython=False,
         _llvm_module=None, env_name=None, env=None, **kwargs):
    if env is None:
        env = environment.NumbaEnvironment.get_environment(env_name)
    def _jit_decorator(func):
        if isinstance(func, CLASS_TYPES):
            cls = func
            kwargs.update(env_name=env_name)
            return jit_extension_class(cls, kwargs, env)

        argtys = argtypes
        if argtys is None and restype:
            assert restype.is_function
            return_type = restype.return_type
            argtys = restype.args
        elif argtys is None:
            assert func.__code__.co_argcount == 0, func
            return_type = None
            argtys = []
        else:
            return_type = restype

        assert argtys is not None
        env.specializations.register(func)

        assert kwargs.get('llvm_module') is None # TODO link to user module
        assert kwargs.get('llvm_ee') is None, "Engine should never be provided"
<<<<<<< HEAD
        sig, lfunc, wrapper = compile_function(env, func, argtys,
                                               restype=return_type,
                                               nopython=nopython, **kwargs)
=======
        sig, lfunc, wrapper, translator = compile_function(
            env, func, argtys, restype=return_type, nopython=nopython, **kwargs)

>>>>>>> aab98fc1
        return numbawrapper.create_numba_wrapper(func, wrapper, sig, lfunc)

    return _jit_decorator

def _not_implemented(*args, **kws):
    raise NotImplementedError('Bytecode backend is no longer supported.')

jit_targets = {
    ('cpu', 'bytecode') : _not_implemented,
    ('cpu', 'ast') : _jit,
}

autojit_wrappers = {
    ('cpu', 'bytecode') : _not_implemented,
    ('cpu', 'ast')      : numbawrapper.NumbaSpecializingWrapper,
}

def jit(restype=None, argtypes=None, backend='ast', target='cpu', nopython=False,
        **kws):
    """
    Compile a function given the input and return types.

    There are multiple ways to specify the type signature:

    * Using the restype and argtypes arguments, passing Numba types.

    * By constructing a Numba function type and passing that as the
      first argument to the decorator.  You can create a function type
      by calling an exisiting Numba type, which is the return type,
      and the arguments to that call define the argument types.  For
      example, ``f8(f8)`` would create a Numba function type that
      takes a single double-precision floating point value argument,
      and returns a double-precision floating point value.

    * As above, but using a string instead of a constructed function
      type.  Example: ``jit("f8(f8)")``.

    If backend='bytecode' the bytecode translator is used, if
    backend='ast' the AST translator is used.  By default, the AST
    translator is used.  *Note that the bytecode translator is
    deprecated as of the 0.3 release.*
    """
    kws.update(nopython=nopython, backend=backend)
    if isinstance(restype, CLASS_TYPES):
        cls = restype
        env = kws.pop('env', None) or environment.NumbaEnvironment.get_environment(
                                                         kws.get('env_name', None))
        return jit_extension_class(cls, kws, env)

    # Called with f8(f8) syntax which returns a dictionary of argtypes and restype
    if isinstance(restype, typesystem.function):
        if argtypes is not None:
            raise TypeError("Cannot use both calling syntax and argtypes keyword")
        argtypes = restype.args
        restype = restype.return_type
    # Called with a string like 'f8(f8)'
    elif isinstance(restype, str) and argtypes is None:
        signature = process_signature(restype, kws.get('name', None))
        name, restype, argtypes = (signature.name, signature.return_type,
                                   signature.args)
        if name is not None:
            kws['func_name'] = name
    if restype is not None:
        kws['restype'] = restype
    if argtypes is not None:
        kws['argtypes'] = argtypes

    return jit_targets[target, backend](**kws)
<|MERGE_RESOLUTION|>--- conflicted
+++ resolved
@@ -219,15 +219,9 @@
 
         assert kwargs.get('llvm_module') is None # TODO link to user module
         assert kwargs.get('llvm_ee') is None, "Engine should never be provided"
-<<<<<<< HEAD
-        sig, lfunc, wrapper = compile_function(env, func, argtys,
+        sig, lfunc, wrapper, translator = compile_function(env, func, argtys,
                                                restype=return_type,
                                                nopython=nopython, **kwargs)
-=======
-        sig, lfunc, wrapper, translator = compile_function(
-            env, func, argtys, restype=return_type, nopython=nopython, **kwargs)
-
->>>>>>> aab98fc1
         return numbawrapper.create_numba_wrapper(func, wrapper, sig, lfunc)
 
     return _jit_decorator
