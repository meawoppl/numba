--- conflicted
+++ resolved
@@ -23,17 +23,9 @@
 >>> empty_assign()
 14
 >>> last_value()
-<<<<<<< HEAD
 Warning 92:10: local variable 'i' might be referenced before assignment
-=======
-Warning 96:10: local variable 'i' might be referenced before assignment
->>>>>>> af586775
 9
 """
-
-
-
-
 
 from numba import *
 
