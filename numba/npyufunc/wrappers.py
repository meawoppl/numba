from __future__ import print_function, division, absolute_import
<<<<<<< HEAD
import numpy as np
=======

>>>>>>> 15f35ade
from llvm.core import (Type, Builder, inline_function, LINKAGE_INTERNAL,
                       ICMP_EQ, Constant)

from numba import types, cgutils, config


def _build_ufunc_loop_body(load, store, context, func, builder, arrays, out,
                           offsets, store_offset, signature):
    elems = load()

    # Compute
    status, retval = context.call_function(builder, func,
                                           signature.return_type,
                                           signature.args, elems)

    # Ignoring error status and store result
    # Store
    if out.byref:
        retval = builder.load(retval)

    store(retval)

    # increment indices
    for off, ary in zip(offsets, arrays):
        builder.store(builder.add(builder.load(off), ary.step), off)

    builder.store(builder.add(builder.load(store_offset), out.step),
                  store_offset)

    return status.code


def build_slow_loop_body(context, func, builder, arrays, out, offsets,
                         store_offset, signature):
    def load():
        elems = [ary.load_direct(builder.load(off))
                 for off, ary in zip(offsets, arrays)]
        return elems

    def store(retval):
        out.store_direct(retval, builder.load(store_offset))

    return _build_ufunc_loop_body(load, store, context, func, builder, arrays,
                                  out, offsets, store_offset, signature)


def build_fast_loop_body(context, func, builder, arrays, out, offsets,
                         store_offset, signature, ind):
    def load():
        elems = [ary.load_aligned(ind)
                 for ary in arrays]
        return elems

    def store(retval):
        out.store_aligned(retval, ind)

    return _build_ufunc_loop_body(load, store, context, func, builder, arrays,
                                  out, offsets, store_offset, signature)


def build_ufunc_wrapper(context, func, signature):
    """
    Wrap the scalar function with a loop that iterates over the arguments
    """
    module = func.module

    byte_t = Type.int(8)
    byte_ptr_t = Type.pointer(byte_t)
    byte_ptr_ptr_t = Type.pointer(byte_ptr_t)
    intp_t = context.get_value_type(types.intp)
    intp_ptr_t = Type.pointer(intp_t)

    fnty = Type.function(Type.void(), [byte_ptr_ptr_t, intp_ptr_t,
                                       intp_ptr_t, byte_ptr_t])

    wrapper = module.add_function(fnty, "__ufunc__." + func.name)
    arg_args, arg_dims, arg_steps, arg_data = wrapper.args
    arg_args.name = "args"
    arg_dims.name = "dims"
    arg_steps.name = "steps"
    arg_data.name = "data"

    builder = Builder.new(wrapper.append_basic_block("entry"))

    loopcount = builder.load(arg_dims, name="loopcount")

    actual_args = context.get_arguments(func)

    # Prepare inputs
    arrays = []
    for i, typ in enumerate(signature.args):
        arrays.append(UArrayArg(context, builder, arg_args, arg_steps, i,
                                context.get_argument_type(typ)))

    # Prepare output
    valty = context.get_data_type(signature.return_type)
    out = UArrayArg(context, builder, arg_args, arg_steps, len(actual_args), valty)

    # Setup indices
    offsets = []
    zero = context.get_constant(types.intp, 0)
    for _ in arrays:
        p = cgutils.alloca_once(builder, intp_t)
        offsets.append(p)
        builder.store(zero, p)

    store_offset = cgutils.alloca_once(builder, intp_t)
    builder.store(zero, store_offset)

    unit_strided = cgutils.true_bit
    for ary in arrays:
        unit_strided = builder.and_(unit_strided, ary.is_unit_strided)

    with cgutils.ifelse(builder, unit_strided) as (is_unit_strided,
                                                   is_strided):

        with is_unit_strided:
            with cgutils.for_range(builder, loopcount, intp=intp_t) as ind:
                fastloop = build_fast_loop_body(context, func, builder,
                                                arrays, out, offsets,
                                                store_offset, signature, ind)
            builder.ret_void()

        with is_strided:
            # General loop
            with cgutils.for_range(builder, loopcount, intp=intp_t):
                slowloop = build_slow_loop_body(context, func, builder,
                                                arrays, out, offsets,
                                                store_offset, signature)

            builder.ret_void()

    builder.ret_void()
    del builder

    # Set core function to internal so that it is not generated
    func.linkage = LINKAGE_INTERNAL
    # Force inline of code function
    inline_function(slowloop)
    inline_function(fastloop)
    # Run optimizer
    context.optimize(module)

    if config.DUMP_OPTIMIZED:
        print(module)

    return wrapper


class UArrayArg(object):
    def __init__(self, context, builder, args, steps, i, argtype):
        # Get data
        p = builder.gep(args, [context.get_constant(types.intp, i)])
        if cgutils.is_struct_ptr(argtype):
            self.byref = True
            self.data = builder.bitcast(builder.load(p), argtype)
        else:
            self.byref = False
            self.data = builder.bitcast(builder.load(p), Type.pointer(argtype))
            # Get step
        p = builder.gep(steps, [context.get_constant(types.intp, i)])
        abisize = context.get_constant(types.intp,
                                       context.get_abi_sizeof(argtype))
        self.step = builder.load(p)
        self.is_unit_strided = builder.icmp(ICMP_EQ, abisize, self.step)
        self.builder = builder

    def load(self, ind):
        offset = self.builder.mul(self.step, ind)
        return self.load_direct(offset)

    def load_direct(self, offset):
        ptr = cgutils.pointer_add(self.builder, self.data, offset)
        if self.byref:
            return ptr
        else:
            return self.builder.load(ptr)

    def load_aligned(self, ind):
        ptr = self.builder.gep(self.data, [ind])
        return self.builder.load(ptr)

    def store(self, value, ind):
        offset = self.builder.mul(self.step, ind)
        self.store_direct(value, offset)

    def store_direct(self, value, offset):
        ptr = cgutils.pointer_add(self.builder, self.data, offset)
        assert ptr.type.pointee == value.type
        self.builder.store(value, ptr)

    def store_aligned(self, value, ind):
        ptr = self.builder.gep(self.data, [ind])
        self.builder.store(value, ptr)


def build_gufunc_wrapper(context, func, signature, sin, sout):
    module = func.module

    byte_t = Type.int(8)
    byte_ptr_t = Type.pointer(byte_t)
    byte_ptr_ptr_t = Type.pointer(byte_ptr_t)
    intp_t = context.get_value_type(types.intp)
    intp_ptr_t = Type.pointer(intp_t)

    fnty = Type.function(Type.void(), [byte_ptr_ptr_t, intp_ptr_t,
                                       intp_ptr_t, byte_ptr_t])

    wrapper = module.add_function(fnty, "__gufunc__." + func.name)
    arg_args, arg_dims, arg_steps, arg_data = wrapper.args
    arg_args.name = "args"
    arg_dims.name = "dims"
    arg_steps.name = "steps"
    arg_data.name = "data"

    builder = Builder.new(wrapper.append_basic_block("entry"))
    loopcount = builder.load(arg_dims, name="loopcount")

    # Unpack shapes
    unique_syms = set()
    for grp in (sin, sout):
        for syms in grp:
            unique_syms |= set(syms)

    sym_map = {}
    for grp in (sin, sout):
        for syms in sin:
            for s in syms:
                if s not in sym_map:
                    sym_map[s] = len(sym_map)

    sym_dim = {}
    for s, i in sym_map.items():
        sym_dim[s] = builder.load(builder.gep(arg_dims,
                                              [context.get_constant(types.intp,
                                                                    i + 1)]))

    # Prepare inputs
    arrays = []
    step_offset = len(sin) + len(sout)
    for i, (typ, sym) in enumerate(zip(signature.args, sin + sout)):
        ary = GUArrayArg(context, builder, arg_args, arg_dims, arg_steps, i,
                         step_offset, typ, sym, sym_dim)
        if not ary.as_scalar:
            step_offset += ary.ndim
        arrays.append(ary)

    bbreturn = cgutils.get_function(builder).append_basic_block('.return')
    # Loop
    with cgutils.for_range(builder, loopcount, intp=intp_t) as ind:
        args = [a.array_value for a in arrays]

        if signature.return_type == types.pyobject:
            innercall, error = _prepare_call_to_object_mode(context, builder,
                                                            func, signature,
                                                            args)

        else:
            status, retval = context.call_function(builder, func,
                                                   signature.return_type,
                                                   signature.args, args)
            innercall = status.code
            error = status.err
            del status, retval

        # If error, escape
        cgutils.cbranch_or_continue(builder, error, bbreturn)

        for a in arrays:
            a.next(ind)

    builder.branch(bbreturn)
    builder.position_at_end(bbreturn)
    builder.ret_void()

    module.verify()
    # Set core function to internal so that it is not generated
    func.linkage = LINKAGE_INTERNAL
    # Force inline of code function
    inline_function(innercall)
    # Run optimizer
    context.optimize(module)

    if config.DUMP_OPTIMIZED:
        print(module)

    wrapper.verify()
    return wrapper


def _prepare_call_to_object_mode(context, builder, func, signature, args):
    mod = cgutils.get_module(builder)

    thisfunc = cgutils.get_function(builder)
    bb_core_return = thisfunc.append_basic_block('ufunc.core.return')

    # Call to
    # PyObject* ndarray_new(int nd,
    #       npy_intp *dims,   /* shape */
    #       npy_intp *strides,
    #       void* data,
    #       int type_num,
    #       int itemsize)

    ll_int = context.get_value_type(types.int32)
    ll_intp = context.get_value_type(types.intp)
    ll_intp_ptr = Type.pointer(ll_intp)
    ll_voidptr = context.get_value_type(types.voidptr)
    ll_pyobj = context.get_value_type(types.pyobject)
    fnty = Type.function(ll_pyobj, [ll_int, ll_intp_ptr,
                                    ll_intp_ptr, ll_voidptr,
                                    ll_int, ll_int])

    fn_array_new = mod.get_or_insert_function(fnty, name="NumbaNDArrayNew")

    # Convert each llarray into pyobject
    error_pointer = cgutils.alloca_once(builder, Type.int(1), name='error')
    builder.store(cgutils.true_bit, error_pointer)
    ndarray_pointers = []
    ndarray_objects = []
    for i, (arr, arrtype) in enumerate(zip(args, signature.args)):
        ptr = cgutils.alloca_once(builder, ll_pyobj)
        ndarray_pointers.append(ptr)

        builder.store(Constant.null(ll_pyobj), ptr)   # initialize to NULL

        arycls = context.make_array(arrtype)
        array = arycls(context, builder, ref=arr)

        zero = Constant.int(ll_int, 0)

        # Extract members of the llarray
        nd = Constant.int(ll_int, arrtype.ndim)
        dims = builder.gep(array._get_ptr_by_name('shape'), [zero, zero])
        strides = builder.gep(array._get_ptr_by_name('strides'), [zero, zero])
        data = builder.bitcast(array.data, ll_voidptr)
        dtype = np.dtype(str(arrtype.dtype))

        # Prepare other info for reconstruction of the PyArray
        type_num = Constant.int(ll_int, dtype.num)
        itemsize = Constant.int(ll_int, dtype.itemsize)

        # Call helper to reconstruct PyArray objects
        obj = builder.call(fn_array_new, [nd, dims, strides, data,
                                          type_num, itemsize])
        builder.store(obj, ptr)
        ndarray_objects.append(obj)

        obj_is_null = cgutils.is_null(builder, obj)
        builder.store(obj_is_null, error_pointer)
        cgutils.cbranch_or_continue(builder, obj_is_null, bb_core_return)

    # Call ufunc core function
    object_sig = [types.pyobject] * len(ndarray_objects)
    status, retval = context.call_function(builder, func, ll_pyobj, object_sig,
                                           ndarray_objects)
    builder.store(status.err, error_pointer)

    pyapi = context.get_python_api(builder)

    # Release returned object
    pyapi.decref(retval)

    builder.branch(bb_core_return)
    # At return block
    builder.position_at_end(bb_core_return)

    # Release argument object
    for ndary_ptr in ndarray_pointers:
        pyapi.decref(builder.load(ndary_ptr))

    innercall = status.code
    return innercall, builder.load(error_pointer)


class GUArrayArg(object):
    def __init__(self, context, builder, args, dims, steps, i, step_offset,
                 typ, syms, sym_dim):

        self.context = context
        self.builder = builder

        if isinstance(typ, types.Array):
            self.dtype = typ.dtype
        else:
            self.dtype = typ

        self.syms = syms
        self.as_scalar = not syms

        if self.as_scalar:
            self.ndim = 1
        else:
            self.ndim = len(syms)

        core_step_ptr = builder.gep(steps,
                                    [context.get_constant(types.intp, i)],
                                    name="core.step.ptr")

        self.core_step = builder.load(core_step_ptr)
        self.strides = []
        for j in range(self.ndim):
            step = builder.gep(steps, [context.get_constant(types.intp,
                                                            step_offset + j)],
                               name="step.ptr")

            self.strides.append(builder.load(step))

        self.shape = []
        for s in syms:
            self.shape.append(sym_dim[s])

        data = builder.load(builder.gep(args,
                                        [context.get_constant(types.intp,
                                                              i)],
                                        name="data.ptr"),
                            name="data")

        self.data = data

        arytyp = types.Array(dtype=self.dtype, ndim=self.ndim, layout="A")
        arycls = context.make_array(arytyp)

        self.array = arycls(context, builder)
        self.array.data = builder.bitcast(self.data, self.array.data.type)
        if not self.as_scalar:
            self.array.shape = cgutils.pack_array(builder, self.shape)
            self.array.strides = cgutils.pack_array(builder, self.strides)
        else:
            one = context.get_constant(types.intp, 1)
            zero = context.get_constant(types.intp, 0)
            self.array.shape = cgutils.pack_array(builder, [one])
            self.array.strides = cgutils.pack_array(builder, [zero])
        self.array_value = self.array._getpointer()

    def next(self, i):
        self.array.data = cgutils.pointer_add(self.builder,
                                              self.array.data, self.core_step)
<|MERGE_RESOLUTION|>--- conflicted
+++ resolved
@@ -1,9 +1,5 @@
 from __future__ import print_function, division, absolute_import
-<<<<<<< HEAD
 import numpy as np
-=======
-
->>>>>>> 15f35ade
 from llvm.core import (Type, Builder, inline_function, LINKAGE_INTERNAL,
                        ICMP_EQ, Constant)
 
